module Shared
  module List
    def setup
      (1..4).each do |counter|
        node = ListMixin.new parent_id: 5
        node.pos = counter
        node.save!
      end
    end

    def test_reordering
      assert_equal [1, 2, 3, 4], ListMixin.where(parent_id: 5).order('pos').map(&:id)

      ListMixin.where(id: 2).first.move_lower
      assert_equal [1, 3, 2, 4], ListMixin.where(parent_id: 5).order('pos').map(&:id)

      ListMixin.where(id: 2).first.move_higher
      assert_equal [1, 2, 3, 4], ListMixin.where(parent_id: 5).order('pos').map(&:id)

      ListMixin.where(id: 1).first.move_to_bottom
      assert_equal [2, 3, 4, 1], ListMixin.where(parent_id: 5).order('pos').map(&:id)

      ListMixin.where(id: 1).first.move_to_top
      assert_equal [1, 2, 3, 4], ListMixin.where(parent_id: 5).order('pos').map(&:id)

      ListMixin.where(id: 2).first.move_to_bottom
      assert_equal [1, 3, 4, 2], ListMixin.where(parent_id: 5).order('pos').map(&:id)

      ListMixin.where(id: 4).first.move_to_top
      assert_equal [4, 1, 3, 2], ListMixin.where(parent_id: 5).order('pos').map(&:id)
    end

    def test_move_to_bottom_with_next_to_last_item
      assert_equal [1, 2, 3, 4], ListMixin.where(parent_id: 5).order('pos').map(&:id)
      ListMixin.where(id: 3).first.move_to_bottom
      assert_equal [1, 2, 4, 3], ListMixin.where(parent_id: 5).order('pos').map(&:id)
    end

    def test_next_prev
      assert_equal ListMixin.where(id: 2).first, ListMixin.where(id: 1).first.lower_item
      assert_nil ListMixin.where(id: 1).first.higher_item
      assert_equal ListMixin.where(id: 3).first, ListMixin.where(id: 4).first.higher_item
      assert_nil ListMixin.where(id: 4).first.lower_item
    end

    def test_injection
      item = ListMixin.new(parent_id: 1)
      assert_equal '"mixins"."parent_id" = 1', item.scope_condition
      assert_equal "pos", item.position_column
    end

    def test_insert
      new = ListMixin.create(parent_id: 20)
      assert_equal 1, new.pos
      assert new.first?
      assert new.last?

      new = ListMixin.create(parent_id: 20)
      assert_equal 2, new.pos
      assert !new.first?
      assert new.last?

      new = ListMixin.create(parent_id: 20)
      assert_equal 3, new.pos
      assert !new.first?
      assert new.last?

      new = ListMixin.create(parent_id: 0)
      assert_equal 1, new.pos
      assert new.first?
      assert new.last?
    end

    def test_insert_at
      new = ListMixin.create(parent_id: 20)
      assert_equal 1, new.pos

      new = ListMixin.create(parent_id: 20)
      assert_equal 2, new.pos

      new = ListMixin.create(parent_id: 20)
      assert_equal 3, new.pos

      new4 = ListMixin.create(parent_id: 20)
      assert_equal 4, new4.pos

      new4.insert_at(3)
      assert_equal 3, new4.pos

      new.reload
      assert_equal 4, new.pos

      new.insert_at(2)
      assert_equal 2, new.pos

      new4.reload
      assert_equal 4, new4.pos

      new5 = ListMixin.create(parent_id: 20)
      assert_equal 5, new5.pos

      new5.insert_at(1)
      assert_equal 1, new5.pos

      new4.reload
      assert_equal 5, new4.pos
    end

    def test_delete_middle
      assert_equal [1, 2, 3, 4], ListMixin.where(parent_id: 5).order('pos').map(&:id)



      ListMixin.where(id: 2).first.destroy

      assert_equal [1, 3, 4], ListMixin.where(parent_id: 5).order('pos').map(&:id)

      assert_equal 1, ListMixin.where(id: 1).first.pos
      assert_equal 2, ListMixin.where(id: 3).first.pos
      assert_equal 3, ListMixin.where(id: 4).first.pos

      ListMixin.where(id: 1).first.destroy

      assert_equal [3, 4], ListMixin.where(parent_id: 5).order('pos').map(&:id)

      assert_equal 1, ListMixin.where(id: 3).first.pos
      assert_equal 2, ListMixin.where(id: 4).first.pos
    end

    def test_with_string_based_scope
      new = ListWithStringScopeMixin.create(parent_id: 500)
      assert_equal 1, new.pos
      assert new.first?
      assert new.last?
    end

    def test_nil_scope
      new1, new2, new3 = ListMixin.create, ListMixin.create, ListMixin.create
      new2.move_higher
      assert_equal [new2, new1, new3], ListMixin.where(parent_id: nil).order('pos')
    end

    def test_update_position_when_scope_changes
      assert_equal [1, 2, 3, 4], ListMixin.where(parent_id: 5).order('pos').map(&:id)
      parent = ListMixin.create(id: 6)

      ListMixin.where(id: 2).first.move_within_scope(6)

<<<<<<< HEAD
      assert_equal 1, ListMixin.where(id: 2).first.pos
=======
      assert_equal 2, ListMixin.find(2).pos
>>>>>>> 7c1016f4

      assert_equal [1, 3, 4], ListMixin.where(parent_id: 5).order('pos').map(&:id)

      assert_equal 1, ListMixin.where(id: 1).first.pos
      assert_equal 2, ListMixin.where(id: 3).first.pos
      assert_equal 3, ListMixin.where(id: 4).first.pos

<<<<<<< HEAD
      ListMixin.where(id: 2).first.move_within_scope(5)
      assert_equal [1, 3, 4, 2], ListMixin.where(parent_id: 5).order('pos').map(&:id)
=======
      ListMixin.find(2).move_within_scope(5)
      assert_equal [1, 2, 3, 4], ListMixin.find(:all, :conditions => 'parent_id= 5', :order => 'pos').map(&:id)
>>>>>>> 7c1016f4
    end

    def test_remove_from_list_should_then_fail_in_list?
      assert_equal true, ListMixin.where(id: 1).first.in_list?
      ListMixin.where(id: 1).first.remove_from_list
      assert_equal false, ListMixin.where(id: 1).first.in_list?
    end

    def test_remove_from_list_should_set_position_to_nil
      assert_equal [1, 2, 3, 4], ListMixin.where(parent_id: 5).order('pos').map(&:id)

      ListMixin.where(id: 2).first.remove_from_list

      assert_equal [2, 1, 3, 4], ListMixin.where(parent_id: 5).order('pos').map(&:id)

      assert_equal 1,   ListMixin.where(id: 1).first.pos
      assert_equal nil, ListMixin.where(id: 2).first.pos
      assert_equal 2,   ListMixin.where(id: 3).first.pos
      assert_equal 3,   ListMixin.where(id: 4).first.pos
    end

    def test_remove_before_destroy_does_not_shift_lower_items_twice
      assert_equal [1, 2, 3, 4], ListMixin.where(parent_id: 5).order('pos').map(&:id)

      ListMixin.where(id: 2).first.remove_from_list
      ListMixin.where(id: 2).first.destroy

      assert_equal [1, 3, 4], ListMixin.where(parent_id: 5).order('pos').map(&:id)

      assert_equal 1, ListMixin.where(id: 1).first.pos
      assert_equal 2, ListMixin.where(id: 3).first.pos
      assert_equal 3, ListMixin.where(id: 4).first.pos
    end

    def test_before_destroy_callbacks_do_not_update_position_to_nil_before_deleting_the_record
      assert_equal [1, 2, 3, 4], ListMixin.where(parent_id: 5).order('pos').map(&:id)

      # We need to trigger all the before_destroy callbacks without actually
      # destroying the record so we can see the affect the callbacks have on
      # the record.
      # NOTE: Hotfix for rails3 ActiveRecord
      list = ListMixin.where(id: 2).first
      if list.respond_to?(:run_callbacks)
        # Refactored to work according to Rails3 ActiveRSupport Callbacks <http://api.rubyonrails.org/classes/ActiveSupport/Callbacks.html>
        list.run_callbacks(:destroy) if rails_3
        list.run_callbacks(:before_destroy) if !rails_3
      else
        list.send(:callback, :before_destroy)
      end

      assert_equal [1, 2, 3, 4], ListMixin.where(parent_id: 5).order('pos').map(&:id)

      assert_equal 1, ListMixin.where(id: 1).first.pos
      assert_equal 2, ListMixin.where(id: 2).first.pos
      assert_equal 2, ListMixin.where(id: 3).first.pos
      assert_equal 3, ListMixin.where(id: 4).first.pos
    end

    def test_before_create_callback_adds_to_bottom
      assert_equal [1, 2, 3, 4], ListMixin.where(parent_id: 5).order('pos').map(&:id)

      new = ListMixin.create(parent_id: 5)
      assert_equal 5, new.pos
      assert !new.first?
      assert new.last?

      assert_equal [1, 2, 3, 4, 5], ListMixin.where(parent_id: 5).order('pos').map(&:id)
    end

    def test_before_create_callback_adds_to_given_position
      assert_equal [1, 2, 3, 4], ListMixin.where(parent_id: 5).order('pos').map(&:id)

      new = ListMixin.new(parent_id: 5)
      new.pos = 1
      new.save!
      assert_equal 1, new.pos
      assert new.first?
      assert !new.last?

      assert_equal [5, 1, 2, 3, 4], ListMixin.where(parent_id: 5).order('pos').map(&:id)

      new = ListMixin.new(parent_id: 5)
      new.pos = 3
      new.save!
      assert_equal 3, new.pos
      assert !new.first?
      assert !new.last?

      assert_equal [5, 1, 6, 2, 3, 4], ListMixin.where(parent_id: 5).order('pos').map(&:id)
    end
  end
end<|MERGE_RESOLUTION|>--- conflicted
+++ resolved
@@ -146,11 +146,7 @@
 
       ListMixin.where(id: 2).first.move_within_scope(6)
 
-<<<<<<< HEAD
-      assert_equal 1, ListMixin.where(id: 2).first.pos
-=======
-      assert_equal 2, ListMixin.find(2).pos
->>>>>>> 7c1016f4
+      assert_equal 2, ListMixin.where(id: 2).first.pos
 
       assert_equal [1, 3, 4], ListMixin.where(parent_id: 5).order('pos').map(&:id)
 
@@ -158,13 +154,8 @@
       assert_equal 2, ListMixin.where(id: 3).first.pos
       assert_equal 3, ListMixin.where(id: 4).first.pos
 
-<<<<<<< HEAD
       ListMixin.where(id: 2).first.move_within_scope(5)
-      assert_equal [1, 3, 4, 2], ListMixin.where(parent_id: 5).order('pos').map(&:id)
-=======
-      ListMixin.find(2).move_within_scope(5)
-      assert_equal [1, 2, 3, 4], ListMixin.find(:all, :conditions => 'parent_id= 5', :order => 'pos').map(&:id)
->>>>>>> 7c1016f4
+      assert_equal [1, 2, 3, 4], ListMixin.where(parent_id: 5).order('pos').map(&:id)
     end
 
     def test_remove_from_list_should_then_fail_in_list?
